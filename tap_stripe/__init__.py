--- conflicted
+++ resolved
@@ -378,11 +378,9 @@
 
     singer.write_state(Context.state)
 
-<<<<<<< HEAD
-=======
+
 def any_streams_selected():
     return any(s for s in STREAM_SDK_OBJECTS.keys() if Context.is_selected(s))
->>>>>>> af173622
 
 def sync():
     # Write all schemas and init count to 0
